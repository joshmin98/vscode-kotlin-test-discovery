import { RequestType0, RequestType } from "vscode-jsonrpc";
import { TextDocumentIdentifier } from "vscode-languageclient";
import { LanguageClient } from "vscode-languageclient/node";

export namespace JarClassContentsRequest {
    export const type = new RequestType<TextDocumentIdentifier, string, void>("kotlin/jarClassContents");
}

<<<<<<< HEAD
export namespace MainClassRequest {
    export const type = new RequestType<TextDocumentIdentifier, any, void>("kotlin/mainClass")
=======
export namespace BuildOutputLocationRequest {
    export const type = new RequestType0<string, void>("kotlin/buildOutputLocation");
}

export class KotlinApi {
    private client: LanguageClient;

    constructor(client: LanguageClient) {
        this.client = client;
    }

    async getBuildOutputLocation(): Promise<string> {
        return await this.client.sendRequest(BuildOutputLocationRequest.type);
    }
>>>>>>> c70e871a
}<|MERGE_RESOLUTION|>--- conflicted
+++ resolved
@@ -6,10 +6,10 @@
     export const type = new RequestType<TextDocumentIdentifier, string, void>("kotlin/jarClassContents");
 }
 
-<<<<<<< HEAD
 export namespace MainClassRequest {
     export const type = new RequestType<TextDocumentIdentifier, any, void>("kotlin/mainClass")
-=======
+}
+
 export namespace BuildOutputLocationRequest {
     export const type = new RequestType0<string, void>("kotlin/buildOutputLocation");
 }
@@ -24,5 +24,4 @@
     async getBuildOutputLocation(): Promise<string> {
         return await this.client.sendRequest(BuildOutputLocationRequest.type);
     }
->>>>>>> c70e871a
 }